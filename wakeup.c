--- conflicted
+++ resolved
@@ -39,12 +39,8 @@
 
 extern char *program_invocation_short_name;
 static const char *suspend_cmd;
-<<<<<<< HEAD
 static const char *event_cmd;
 static long epochtime;
-=======
-static const char *user_cmd = NULL;
->>>>>>> 85e66377
 
 static long
 timespec_to_seconds(struct timespec_t *ts)
@@ -58,11 +54,7 @@
     fprintf(stream, "usage: %s <timespec>\n\n"
             "  -a, --at SEC          specify an absolute time in seconds from epoch\n"
             "  -c, --command CMD     execute CMD instead of default '%s'\n"
-<<<<<<< HEAD
             "  -e, --event CMD       execute CMD after wakeup\n"
-=======
-            "  -e, --execute CMD     execute CMD _after_ waking up\n"
->>>>>>> 85e66377
             "  -h, --help            display this help and exit\n\n"
             "timespec can be any combination of hours, minutes, and seconds\n"
             "specified by hH, mM, and sS, respecitively.\n\n",
@@ -117,20 +109,13 @@
     static struct option opts[] = {
         { "at",      no_argument,       NULL, 'a' },
         { "command", required_argument, NULL, 'c' },
-<<<<<<< HEAD
         { "event",   required_argument, NULL, 'e' },
-=======
         { "execute", required_argument, NULL, 'e' },
->>>>>>> 85e66377
         { "help",    no_argument,       NULL, 'h' },
         { 0, 0, 0, 0 }
     };
 
-<<<<<<< HEAD
     while((opt = getopt_long(argc, argv, "ac:e:h", opts, NULL)) != -1) {
-=======
-    while((opt = getopt_long(argc, argv, "c:e:h", opts, NULL)) != -1) {
->>>>>>> 85e66377
         switch(opt) {
             case 'a':
                 epochtime = 1;
@@ -139,11 +124,7 @@
                 suspend_cmd = optarg;
                 break;
             case 'e':
-<<<<<<< HEAD
                 event_cmd = optarg;
-=======
-                user_cmd = optarg;
->>>>>>> 85e66377
                 break;
             case 'h':
                 help(stdout);
@@ -252,11 +233,7 @@
 }
 
 static int
-<<<<<<< HEAD
 create_alarm(struct timespec_t *ts)
-=======
-create_alarm(struct itimerspec *wakeup, struct timespec_t *ts, struct sigevent sigev)
->>>>>>> 85e66377
 {
     struct itimerspec wakeup;
     struct sigevent sigev;
@@ -274,12 +251,8 @@
     }
 
     /* init timer */
-<<<<<<< HEAD
     if(timer_create(CLOCK_REALTIME_ALARM, event_cmd ? &sigev : NULL,
                 &timerid) != 0) {
-=======
-    if(timer_create(CLOCK_REALTIME_ALARM, &sigev, &timerid) != 0) {
->>>>>>> 85e66377
         perror("error: failed to create timer");
         return 1;
     }
@@ -303,22 +276,6 @@
 
     return 0;
 }
-<<<<<<< HEAD
-=======
-
-static void
-signal_function(union sigval sival)
-{
-    fprintf(stdout, "tock.\n");
-    /* houston, we are having a problem */
-    /*
-    system((char *)sival.sival_ptr);
-    */
-    exit(0);
-}
-
-
->>>>>>> 85e66377
 int
 main(int argc, char *argv[])
 {
@@ -332,12 +289,6 @@
     }
 
     memset(&ts, 0, sizeof(struct timespec_t));
-<<<<<<< HEAD
-=======
-    memset(&wakeup, 0, sizeof(struct itimerspec));
-    memset(&sigev, 0, sizeof(struct sigevent));
-
->>>>>>> 85e66377
 
     if(parse_options(argc, argv) != 0) {
         return 1;
@@ -347,10 +298,8 @@
         return 2;
     }
 
-<<<<<<< HEAD
     if(create_alarm(&ts) != 0) {
         return 3;
-=======
     sival.sival_ptr = (void *)user_cmd;
     /* init a signal event */
     sigev.sigev_notify = SIGEV_THREAD;
@@ -359,7 +308,6 @@
 
     if(create_alarm(&wakeup, &ts, sigev) != 0) {
         return EXIT_FAILURE;
->>>>>>> 85e66377
     }
 
     if(do_suspend(suspend_cmd ? suspend_cmd : SUSPEND_COMMAND) != 0) {
